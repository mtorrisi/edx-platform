--- conflicted
+++ resolved
@@ -110,14 +110,10 @@
       display: block !important;
       width: $discussion_input_width !important;
     }
-<<<<<<< HEAD
     .discussion-errors {
       color: red;
     }
     .new-post-body {
-=======
-    .body-input {
->>>>>>> ada66adf
       margin-top: 10px;
     }
     .control-button {

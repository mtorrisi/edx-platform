<%inherit file="/main.html" />
<%block name="bodyclass">${course.css_class}</%block>
<%namespace name='static' file='/static_content.html'/>

<%block name="headextra">
  <%static:css group='course'/>
</%block>

<%block name="title"><title>${course.number} Staff Grading</title></%block>

<%include file="/courseware/course_navigation.html" args="active_page='staff_grading'" />

<%block name="js_extra">
  <%static:js group='staff_grading'/>
</%block>

<section class="container">

<div class="staff-grading" data-ajax_url="${ajax_url}">
<h1>Staff grading</h1>
<div class="breadcrumbs">
</div>
<div class="error-container">
</div>
<div class="message-container">
</div>

<! -- Problem List View -->
<section class="problem-list-container">
<h2>Instructions</h2>
<div class="instructions">
<p>This is the list of problems that current need to be graded in order to train the machine learning models. Each problem needs to be trained separately, and we have indicated the number of student submissions that need to be graded in order for a model to be generated. You can grade more than the minimum required number of submissions--this will improve the accuracy of machine learning, though with diminishing returns. You can see the current accuracy of machine learning while grading.</p>
</div>

<h2>Problem List</h2>
    <table class="problem-list">
    </table>
</section>

<!-- Grading View -->

<section class="prompt-wrapper">
    <h2 class="prompt-name"></h2>
    <div class="meta-info-wrapper">
        <div class="problem-meta-info-container">
        </div>
        <div class="ml-error-info-container">
        </div>
    </div>
    <div class="prompt-information-container">
    <h3>Prompt <a href="#" class="question-header">(Hide)</a> </h3>
        <div class="prompt-container">
        </div>
    </div>

</section>

<div class="action-button">
    <input type=button value="Submit" class="action-button" name="show" />
</div>

<section class="grading-wrapper">

<div class="grading-container">
<div class="submission-wrapper">
<h3>Student Response</h3>
<div class="submission-container">
</div>
</div>
<div class="evaluation">
  <p class="score-selection-container">
  </p>
  <p class="grade-selection-container">
  </p>
  <h3>Written Feedback</h3>
  <textarea name="feedback" placeholder="Feedback for student (optional)"
            class="feedback-area" cols="70" ></textarea>
<<<<<<< HEAD
</div>
=======
<p>
   Flag as inappropriate content for later review <input class="flag-checkbox" type="checkbox" />
</p>
  
>>>>>>> 821e2d06

<div class="submission">
<input type="button" value="Submit" class="submit-button" name="show"/>
<input type="button" value="Skip" class="skip-button" name="skip"/>
</div>

</div>

</div>
</section><|MERGE_RESOLUTION|>--- conflicted
+++ resolved
@@ -75,14 +75,11 @@
   <h3>Written Feedback</h3>
   <textarea name="feedback" placeholder="Feedback for student (optional)"
             class="feedback-area" cols="70" ></textarea>
-<<<<<<< HEAD
-</div>
-=======
 <p>
    Flag as inappropriate content for later review <input class="flag-checkbox" type="checkbox" />
 </p>
+</div>
   
->>>>>>> 821e2d06
 
 <div class="submission">
 <input type="button" value="Submit" class="submit-button" name="show"/>

--- conflicted
+++ resolved
@@ -33,22 +33,17 @@
 TRUE_DICT = ["True", True, "TRUE", "true"]
 
 HUMAN_TASK_TYPE = {
-<<<<<<< HEAD
     'selfassessment': "Self Assessment",
     'openended': "Reviewed Assessment",
-=======
-    'selfassessment': "Self",
-    'openended': "edX",
     'ml_grading.conf': "AI",
     'peer_grading.conf': "Peer",
 }
 
 HUMAN_STATES = {
-    'intitial': "Not started.",
+    'initial': "Not started.",
     'assessing': "Being scored.",
     'intermediate_done': "Scoring finished.",
     'done': "Complete.",
->>>>>>> 14708aa3
 }
 
 # Default value that controls whether or not to skip basic spelling checks in the controller
@@ -547,11 +542,7 @@
             'feedback_dicts': feedback_dicts,
             'grader_ids': grader_ids,
             'submission_ids': submission_ids,
-<<<<<<< HEAD
-            'success' : True
-=======
             'success': True
->>>>>>> 14708aa3
         }
         return last_response_dict
 
@@ -714,11 +705,8 @@
             'get_combined_rubric': self.get_rubric,
             'get_legend': self.get_legend,
             'get_last_response': self.get_last_response_ajax,
-<<<<<<< HEAD
-=======
             'get_current_state': self.get_current_state,
             'get_html': self.get_html_ajax,
->>>>>>> 14708aa3
         }
 
         if dispatch not in handlers:
@@ -728,9 +716,6 @@
         d = handlers[dispatch](data)
         return json.dumps(d, cls=ComplexEncoder)
 
-<<<<<<< HEAD
-    def get_last_response_ajax(self,data):
-=======
     def get_current_state(self, data):
         return self.get_context()
 
@@ -740,7 +725,6 @@
         data - Needed to preserve ajax callback structure
         Output: Last response dictionary
         """
->>>>>>> 14708aa3
         return self.get_last_response(self.current_task_number)
 
     def next_problem(self, _data):

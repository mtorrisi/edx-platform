--- conflicted
+++ resolved
@@ -308,84 +308,6 @@
 
         Uses django test client for its session support
         """
-<<<<<<< HEAD
-        for identity in gen_all_identities():
-            # First we pop the registration form
-            client = DjangoTestClient()
-            response1 = client.get(path='/shib-login/', data={}, follow=False, **identity)
-            # Then we have the user answer the registration form
-            # These are unicode because request.POST returns unicode
-            postvars = {'email': u'post_email@stanford.edu',
-                        'username': u'post_username',  # django usernames can't be unicode
-                        'password': u'post_pássword',
-                        'name': u'post_náme',
-                        'terms_of_service': u'true',
-                        'honor_code': u'true'}
-            # use RequestFactory instead of TestClient here because we want access to request.user
-            request2 = self.request_factory.post('/create_account', data=postvars)
-            # saving session because create_account deletes existing sessions (due to logout then login)
-            saved_eamap = client.session['ExternalAuthMap']
-            request2.session = client.session
-            request2.user = AnonymousUser()
-
-            mako_middleware_process_request(request2)
-            with patch('student.views.AUDIT_LOG') as mock_audit_log:
-                _response2 = create_account(request2)
-
-            user = request2.user
-            mail = identity.get('mail')
-
-            # verify logging of login happening during account creation:
-            audit_log_calls = mock_audit_log.method_calls
-            self.assertEquals(len(audit_log_calls), 3)
-            method_name, args, _kwargs = audit_log_calls[0]
-            self.assertEquals(method_name, 'info')
-            self.assertEquals(len(args), 1)
-            self.assertIn(u'Login success on new account creation', args[0])
-            self.assertIn(u'post_username', args[0])
-            method_name, args, _kwargs = audit_log_calls[1]
-            self.assertEquals(method_name, 'info')
-            self.assertEquals(len(args), 2)
-            self.assertIn(u'User registered with external_auth', args[0])
-            self.assertEquals(u'post_username', args[1])
-            method_name, args, _kwargs = audit_log_calls[2]
-            self.assertEquals(method_name, 'info')
-            self.assertEquals(len(args), 3)
-            self.assertIn(u'Updated ExternalAuthMap for ', args[0])
-            self.assertEquals(u'post_username', args[1])
-            self.assertEquals(u'test_user@stanford.edu', args[2].external_id)
-
-            # check that the created user has the right email, either taken from shib or user input
-            if mail:
-                self.assertEqual(user.email, mail)
-                self.assertEqual(list(User.objects.filter(email=postvars['email'])), [])
-                self.assertIsNotNone(User.objects.get(email=mail))  # get enforces only 1 such user
-            else:
-                self.assertEqual(user.email, postvars['email'])
-                self.assertEqual(list(User.objects.filter(email=mail)), [])
-                self.assertIsNotNone(User.objects.get(email=postvars['email']))  # get enforces only 1 such user
-
-            # check that the created user profile has the right name, either taken from shib or user input
-            profile = UserProfile.objects.get(user=user)
-            sn_empty = not identity.get('sn')
-            given_name_empty = not identity.get('givenName')
-            displayname_empty = not identity.get('displayName')
-
-            if displayname_empty:
-                if sn_empty and given_name_empty:
-                    self.assertEqual(profile.name, postvars['name'])
-                else:
-                    self.assertEqual(profile.name, saved_eamap.external_name)
-                    self.assertNotIn(u';', profile.name)
-            else:
-                self.assertEqual(profile.name, request2.session['ExternalAuthMap'].external_name)
-                self.assertEqual(profile.name, identity.get('displayName').decode('utf-8'))
-
-            # clean up for next loop
-            UserProfile.objects.filter(user=user).delete()
-            Registration.objects.filter(user=user).delete()
-            user.delete()
-=======
         # First we pop the registration form
         client = DjangoTestClient()
         response1 = client.get(path='/shib-login/', data={}, follow=False, **identity)
@@ -454,7 +376,6 @@
         else:
             self.assertEqual(profile.name, request2.session['ExternalAuthMap'].external_name)
             self.assertEqual(profile.name, identity.get('displayName').decode('utf-8'))
->>>>>>> f30ad29b
 
     @unittest.skipUnless(settings.FEATURES.get('AUTH_USE_SHIB'), "AUTH_USE_SHIB not set")
     @data("", "shib:https://idp.stanford.edu/")

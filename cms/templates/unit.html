<%inherit file="base.html" />
<%! from django.core.urlresolvers import reverse %>
<%namespace name="units" file="widgets/units.html" />
<%block name="title">Individual Unit</%block>
<%block name="bodyclass">is-signedin course unit</%block>

<%block name="jsextra">
  <script type='text/javascript'>
  $(document).ready(function() {
    new CMS.Views.UnitEdit({
      el: $('.main-wrapper'),
      model: new CMS.Models.Module({
        id: '${unit_location}',
        state: '${unit_state}'
      })
    });

    $(document).ready(function() {

      // tabs
      $('.tab-group').tabs();
    });

    $('.new-component-template').each(function(){
        $emptyEditor = $(this).find('.empty');
        $(this).prepend($emptyEditor);
      });
    });

    var unit_location_analytics = '${unit_location}';
  </script>

</%block>
<%block name="content">
  <div class="main-wrapper edit-state-${unit_state}" data-id="${unit_location}">
    <div class="inner-wrapper">
      <div class="alert editing-draft-alert">
        <p class="alert-message"><strong>You are editing a draft.</strong>
        % if published_date:
        This unit was originally published on ${published_date}.
        % endif
        </p>
        <a href="${published_preview_link}" target="_blank" class="alert-action secondary">View the Live Version</a>
      </div>
      <div class="main-column">
        <article class="unit-body window">
          <p class="unit-name-input"><label>Display Name:</label><input type="text" value="${unit.display_name_with_default | h}" class="unit-display-name-input" /></p>
          <ol class="components">
            % for id in components:
            <li class="component" data-id="${id}"/>
            % endfor
            <li class="new-component-item adding">
              <div class="new-component">
                <h5>Add New Component</h5>
                <ul class="new-component-type">
                  % for type in sorted(component_templates.keys()):
                  <li>
                    <a href="#" data-type="${type}">
                      <span class="large-template-icon large-${type}-icon"></span>
                      <span class="name">${type}</span>
                    </a>
                  </li>
                  % endfor
                </ul>
              </div>
                % for type, templates in sorted(component_templates.items()):
                <div class="new-component-templates new-component-${type}">
                    % if type == "problem":
                    <div class="tab-group tabs">
                            <ul class="problem-type-tabs nav-tabs">
                              <li class="current">
                                <a class="link-tab" href="#tab1">Common Problem Types</a>
                              </li>
                              <li>
                                <a class="link-tab" href="#tab2">Advanced</a>
                              </li>
                            </ul>
                    % endif
                        <div class="tab current" id="tab1">
                          <ul class="new-component-template">
                              % for name, location, has_markdown in templates:
                                % if has_markdown or type != "problem":
<<<<<<< HEAD
                                    % if is_empty:
                                      <li class="editor-md empty">
                                        <a href="#" data-location="${location}" id="${location}">
                                          <span class="name"> ${name}</span>
                                        </a>
                                      </li>

                                    % else:
                                      <li class="editor-md">
                                        <a href="#" data-location="${location}" id="${location}">
                                          <span class="name"> ${name}</span>
                                        </a>
                                      </li>
                                    % endif
=======
                                  <li class="editor-md">
                                    <a href="#" id="${location}" data-location="${location}">
                                      <span class="name"> ${name}</span>
                                    </a>
                                  </li>
>>>>>>> 1d8e46f0
                                % endif

                              %endfor
                          </ul>
                        </div>
                    % if type == "problem":
                            <div class="tab" id="tab2">
                              <ul class="new-component-template">
                                  % for name, location, has_markdown in templates:
                                    % if not has_markdown:
<<<<<<< HEAD
                                        % if is_empty:
                                          <li class="editor-manual empty">
                                            <a href="#" data-location="${location}" id="${location}">
                                              <span class="name">${name}</span>
                                            </a>
                                          </li>

                                        % else:
                                          <li class="editor-manual">
                                            <a href="#" data-location="${location}" id="${location}">
                                              <span class="name"> ${name}</span>
                                            </a>
=======
                                      <li class="editor-manual">
                                        <a href="#" id="${location}" data-location="${location}">
                                          <span class="name"> ${name}</span>
                                        </a>
>>>>>>> 1d8e46f0

                                      </li>
                                    % endif
                                  % endfor
                              </ul>
                            </div>
                    </div>
                    % endif
                    <a href="#" class="cancel-button">Cancel</a>
                </div>
                % endfor
            </li>
          </ol>
        </article>
      </div>

      <div class="sidebar">
        <div class="unit-settings window">
          <h4 class="header">Unit Settings</h4>
          <div class="window-contents">
            <div class="row visibility">
              <label class="inline-label">Visibility:</label>
              <select class='visibility-select'>
                <option value="public">Public</option>
                <option value="private">Private</option>
              </select>
            </div>
            <div class="row published-alert">
              <p class="edit-draft-message">This unit has been published. To make changes, you must <a href="#" class="create-draft">edit a draft</a>.</p>
              <p class="publish-draft-message">This is a draft of the published unit. To update the live version, you must <a href="#" class="publish-draft">replace it with this draft</a>.</p>
            </div>
            <div class="row status">
              <p>This unit is scheduled to be released to <strong>students</strong>
              % if release_date is not None:
                  on <strong>${release_date}</strong>
              % endif
              with the subsection <a href="${reverse('edit_subsection', kwargs={'location': subsection.location})}">"${subsection.display_name_with_default}"</a></p>
            </div>
            <div class="row unit-actions">
              <a href="#" class="delete-draft delete-button">Delete Draft</a>
              <a href="${draft_preview_link}" target="_blank" class="preview-button">Preview</a>
              <a href="${published_preview_link}" target="_blank" class="view-button">View Live</a>
            </div>
          </div>
        </div>
        <div class="window unit-location">
          <h4 class="header">Unit Location</h4>
          <div class="window-contents">
            <div><input type="text" class="url" value="/courseware/${section.url_name}/${subsection.url_name}" disabled /></div>
            <ol>
              <li>
                <a href="#" class="section-item">${section.display_name_with_default}</a>
                <ol>
                  <li>
                    <a href="${reverse('edit_subsection', args=[subsection.location])}" class="section-item">
                      <span class="folder-icon"></span>
                      <span class="subsection-name"><span class="subsection-name-value">${subsection.display_name_with_default}</span></span>
                    </a>
                    ${units.enum_units(subsection, actions=False, selected=unit.location)}
                  </li>
                </ol>
              </li>
            </ol>
          </div>
        </div>
      </div>
    </div>
  </div>

</%block><|MERGE_RESOLUTION|>--- conflicted
+++ resolved
@@ -80,28 +80,11 @@
                           <ul class="new-component-template">
                               % for name, location, has_markdown in templates:
                                 % if has_markdown or type != "problem":
-<<<<<<< HEAD
-                                    % if is_empty:
-                                      <li class="editor-md empty">
-                                        <a href="#" data-location="${location}" id="${location}">
-                                          <span class="name"> ${name}</span>
-                                        </a>
-                                      </li>
-
-                                    % else:
-                                      <li class="editor-md">
-                                        <a href="#" data-location="${location}" id="${location}">
-                                          <span class="name"> ${name}</span>
-                                        </a>
-                                      </li>
-                                    % endif
-=======
                                   <li class="editor-md">
                                     <a href="#" id="${location}" data-location="${location}">
                                       <span class="name"> ${name}</span>
                                     </a>
                                   </li>
->>>>>>> 1d8e46f0
                                 % endif
 
                               %endfor
@@ -112,26 +95,10 @@
                               <ul class="new-component-template">
                                   % for name, location, has_markdown in templates:
                                     % if not has_markdown:
-<<<<<<< HEAD
-                                        % if is_empty:
-                                          <li class="editor-manual empty">
-                                            <a href="#" data-location="${location}" id="${location}">
-                                              <span class="name">${name}</span>
-                                            </a>
-                                          </li>
-
-                                        % else:
-                                          <li class="editor-manual">
-                                            <a href="#" data-location="${location}" id="${location}">
-                                              <span class="name"> ${name}</span>
-                                            </a>
-=======
                                       <li class="editor-manual">
                                         <a href="#" id="${location}" data-location="${location}">
                                           <span class="name"> ${name}</span>
                                         </a>
->>>>>>> 1d8e46f0
-
                                       </li>
                                     % endif
                                   % endfor

--- conflicted
+++ resolved
@@ -6,10 +6,6 @@
 from datetime import datetime
 from pkg_resources import resource_string
 from .capa_module import ComplexEncoder
-<<<<<<< HEAD
-=======
-from .editing_module import EditingDescriptor
->>>>>>> 0b2226b0
 from .stringify import stringify_children
 from .x_module import XModule
 from xmodule.raw_module import RawDescriptor
@@ -53,21 +49,8 @@
 
     css = {'scss': [resource_string(__name__, 'css/combinedopenended/display.scss')]}
 
-<<<<<<< HEAD
     def __init__(self, system, location, descriptor, model_data):
         XModule.__init__(self, system, location, descriptor, model_data)
-=======
-    def __init__(self, system, location, definition, descriptor,
-                 instance_state=None, shared_state=None, **kwargs):
-        XModule.__init__(self, system, location, definition, descriptor,
-                         instance_state, shared_state, **kwargs)
-
-        # Load instance state
-        if instance_state is not None:
-            instance_state = json.loads(instance_state)
-        else:
-            instance_state = {}
->>>>>>> 0b2226b0
 
         #We need to set the location here so the child modules can use it
         system.set('location', location)
@@ -77,16 +60,7 @@
         else:
             self.peer_gs = MockPeerGradingService()
 
-<<<<<<< HEAD
         if self.use_for_single_location in TRUE_DICT:
-=======
-        self.use_for_single_location = self.metadata.get('use_for_single_location', USE_FOR_SINGLE_LOCATION)
-        if isinstance(self.use_for_single_location, basestring):
-            self.use_for_single_location = (self.use_for_single_location in TRUE_DICT)
-
-        self.link_to_location = self.metadata.get('link_to_location', USE_FOR_SINGLE_LOCATION)
-        if self.use_for_single_location == True:
->>>>>>> 0b2226b0
             try:
                 self.linked_problem = modulestore().get_instance(self.system.course_id, self.link_to_location)
             except:
@@ -98,25 +72,18 @@
                 self._model_data['due'] = due_date
 
         try:
-<<<<<<< HEAD
             self.timeinfo = TimeInfo(self.display_due_date_string, self.grace_period_string)
-=======
-            self.timeinfo = TimeInfo(display_due_date_string, grace_period_string)
->>>>>>> 0b2226b0
         except:
             log.error("Error parsing due date information in location {0}".format(location))
             raise
 
         self.display_due_date = self.timeinfo.display_due_date
 
-<<<<<<< HEAD
         try:
             self.student_data_for_location = json.loads(self.student_data_for_location)
         except:
             pass
 
-=======
->>>>>>> 0b2226b0
         self.ajax_url = self.system.ajax_url
         if not self.ajax_url.endswith("/"):
             self.ajax_url = self.ajax_url + "/"
@@ -534,11 +501,7 @@
                 else:
                     problem['closed'] = False
             else:
-<<<<<<< HEAD
                 # if we can't find the due date, assume that it doesn't have one
-=======
-            # if we can't find the due date, assume that it doesn't have one
->>>>>>> 0b2226b0
                 problem['due'] = None
                 problem['closed'] = False
 
@@ -609,47 +572,4 @@
 
     stores_state = True
     has_score = True
-<<<<<<< HEAD
-    template_dir_name = "peer_grading"
-=======
-    template_dir_name = "peer_grading"
-
-    js = {'coffee': [resource_string(__name__, 'js/src/html/edit.coffee')]}
-    js_module_name = "HTMLEditingDescriptor"
-
-    @classmethod
-    def definition_from_xml(cls, xml_object, system):
-        """
-        Pull out the individual tasks, the rubric, and the prompt, and parse
-
-        Returns:
-        {
-        'rubric': 'some-html',
-        'prompt': 'some-html',
-        'task_xml': dictionary of xml strings,
-        }
-        """
-        expected_children = []
-        for child in expected_children:
-            if len(xml_object.xpath(child)) == 0:
-                #This is a staff_facing_error
-                raise ValueError(
-                    "Peer grading definition must include at least one '{0}' tag.  Contact the learning sciences group for assistance.".format(
-                        child))
-
-        def parse_task(k):
-            """Assumes that xml_object has child k"""
-            return [stringify_children(xml_object.xpath(k)[i]) for i in xrange(0, len(xml_object.xpath(k)))]
-
-        def parse(k):
-            """Assumes that xml_object has child k"""
-            return xml_object.xpath(k)[0]
-
-        return {}
-
-
-    def definition_to_xml(self, resource_fs):
-        '''Return an xml element representing this definition.'''
-        elt = etree.Element('peergrading')
-        return elt
->>>>>>> 0b2226b0
+    template_dir_name = "peer_grading"